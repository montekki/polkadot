// Copyright 2017 Parity Technologies (UK) Ltd.
// This file is part of Polkadot.

// Polkadot is free software: you can redistribute it and/or modify
// it under the terms of the GNU General Public License as published by
// the Free Software Foundation, either version 3 of the License, or
// (at your option) any later version.

// Polkadot is distributed in the hope that it will be useful,
// but WITHOUT ANY WARRANTY; without even the implied warranty of
// MERCHANTABILITY or FITNESS FOR A PARTICULAR PURPOSE.  See the
// GNU General Public License for more details.

// You should have received a copy of the GNU General Public License
// along with Polkadot.  If not, see <http://www.gnu.org/licenses/>.

//! Propagation and agreement of candidates.
//!
//! Authorities are split into groups by parachain, and each authority might come
//! up its own candidate for their parachain. Within groups, authorities pass around
//! their candidates and produce statements of validity.
//!
//! Any candidate that receives majority approval by the authorities in a group
//! may be subject to inclusion, unless any authorities flag that candidate as invalid.
//!
//! Wrongly flagging as invalid should be strongly disincentivized, so that in the
//! equilibrium state it is not expected to happen. Likewise with the submission
//! of invalid blocks.
//!
//! Groups themselves may be compromised by malicious authorities.

use std::{collections::{HashMap, HashSet}, pin::Pin, sync::Arc, time::{self, Duration, Instant}};

use babe_primitives::BabeApi;
use client::{BlockchainEvents, BlockBody};
use client::blockchain::HeaderBackend;
use client::block_builder::api::BlockBuilder as BlockBuilderApi;
use client::error as client_error;
use codec::Encode;
use consensus::SelectChain;
use availability_store::Store as AvailabilityStore;
use parking_lot::Mutex;
use polkadot_primitives::{Hash, Block, BlockId, BlockNumber, Header};
use polkadot_primitives::parachain::{
<<<<<<< HEAD
	Id as ParaId, Chain, DutyRoster, Extrinsic as ParachainExtrinsic, CandidateReceipt,
	ParachainHost, AttestedCandidate, Statement as PrimitiveStatement, Message, OutgoingMessage,
	CollatorSignature, Collation, PoVBlock, ErasureChunk, ErasureChunks, ValidatorSignature, ValidatorIndex,
};
use polkadot_erasure_coding::{self as erasure};
use primitives::{Pair, ed25519};
use runtime_primitives::{
	traits::{ProvideRuntimeApi, Header as HeaderT, DigestFor}, ApplyError
=======
	Id as ParaId, Chain, DutyRoster, OutgoingMessages, CandidateReceipt,
	ParachainHost, AttestedCandidate, Statement as PrimitiveStatement, Message,
	Collation, PoVBlock, ValidatorSignature, ValidatorPair, ValidatorId
>>>>>>> 04255f19
};
use primitives::Pair;
use runtime_primitives::traits::{ProvideRuntimeApi, DigestFor};
use futures_timer::{Delay, Interval};
use transaction_pool::txpool::{Pool, ChainApi as PoolChainApi};

use attestation_service::ServiceHandle;
use futures::prelude::*;
use futures03::{future::{self, Either, FutureExt}, task::Context, stream::StreamExt};
use collation::CollationFetch;
use dynamic_inclusion::DynamicInclusion;
use inherents::InherentData;
use runtime_babe::timestamp::TimestampInherentData;
use log::{info, debug, warn, trace, error};
use keystore::KeyStorePtr;

type TaskExecutor = Arc<dyn futures::future::Executor<Box<dyn Future<Item = (), Error = ()> + Send>> + Send + Sync>;

pub use self::collation::{
	validate_collation, validate_incoming, message_queue_root, egress_roots, Collators,
};
pub use self::error::Error;
pub use self::shared_table::{
	SharedTable, ParachainWork, PrimedParachainWork, Validated, Statement, SignedStatement,
	GenericStatement,
};
pub use parachain::wasm_executor::{run_worker as run_validation_worker};

mod attestation_service;
mod dynamic_inclusion;
mod evaluation;
mod error;
mod shared_table;

pub mod collation;

// block size limit.
const MAX_TRANSACTIONS_SIZE: usize = 4 * 1024 * 1024;

/// Incoming messages; a series of sorted (ParaId, Message) pairs.
pub type Incoming = Vec<(ParaId, Vec<Message>)>;

/// A handle to a statement table router.
///
/// This is expected to be a lightweight, shared type like an `Arc`.
pub trait TableRouter: Clone {
	/// Errors when fetching data from the network.
	type Error: std::fmt::Debug;
	/// Future that resolves when candidate data is fetched.
	type FetchValidationProof: IntoFuture<Item=PoVBlock,Error=Self::Error>;
	/// Future that resolves when a block erasure chunk is fetched.
	type FetchBlockChunk: IntoFuture<Item=ErasureChunk, Error=Self::Error>;

	/// Call with local candidate data. This will make the data available on the network,
	/// and sign, import, and broadcast a statement about the candidate.
<<<<<<< HEAD
	fn local_collation(&self, collation: Collation, extrinsic: ParachainExtrinsic, chunks: (ValidatorIndex, &Vec<ErasureChunk>));
=======
	fn local_collation(&self, collation: Collation, outgoing: OutgoingMessages);
>>>>>>> 04255f19

	/// Fetch validation proof for a specific candidate.
	fn fetch_pov_block(&self, candidate: &CandidateReceipt) -> Self::FetchValidationProof;

	/// Fetch the erasure-encoded chunk for a specific candidate block.
	fn fetch_erasure_chunk(&self, relay_parent: Hash, candidate_hash: Hash, chunk_id: u64) -> Self::FetchBlockChunk;
}

/// A long-lived network which can create parachain statement and BFT message routing processes on demand.
pub trait Network {
	/// The error type of asynchronously building the table router.
	type Error: std::fmt::Debug;

	/// The table router type. This should handle importing of any statements,
	/// routing statements to peers, and driving completion of any `StatementProducers`.
	type TableRouter: TableRouter;

	/// The future used for asynchronously building the table router.
	/// This should not fail.
	type BuildTableRouter: IntoFuture<Item=Self::TableRouter,Error=Self::Error>;

	/// Instantiate a table router using the given shared table.
	/// Also pass through any outgoing messages to be broadcast to peers.
	fn communication_for(
		&self,
		table: Arc<SharedTable>,
		authorities: &[ValidatorId],
		exit: exit_future::Exit,
	) -> Self::BuildTableRouter;
}

/// Information about a specific group.
#[derive(Debug, Clone, Default)]
pub struct GroupInfo {
	/// Authorities meant to check validity of candidates.
	validity_guarantors: HashSet<ValidatorId>,
	/// Number of votes needed for validity.
	needed_validity: usize,
}

/// Sign a table statement against a parent hash.
/// The actual message signed is the encoded statement concatenated with the
/// parent hash.
pub fn sign_table_statement(statement: &Statement, key: &ValidatorPair, parent_hash: &Hash) -> ValidatorSignature {
	// we sign using the primitive statement type because that's what the runtime
	// expects. These types probably encode the same way so this clone could be optimized
	// out in the future.
	let mut encoded = PrimitiveStatement::from(statement.clone()).encode();
	encoded.extend(parent_hash.as_ref());

	key.sign(&encoded)
}

/// Check signature on table statement.
pub fn check_statement(statement: &Statement, signature: &ValidatorSignature, signer: ValidatorId, parent_hash: &Hash) -> bool {
	use runtime_primitives::traits::AppVerify;

	let mut encoded = PrimitiveStatement::from(statement.clone()).encode();
	encoded.extend(parent_hash.as_ref());

	signature.verify(&encoded[..], &signer)
}

/// Sign an erasure chunk message.
pub fn sign_chunk(chunk: &ErasureChunk, validator: ValidatorIndex, key: &ed25519::Pair) -> ValidatorSignature {
	let mut encoded = chunk.encode();
	encoded.extend(validator.to_be_bytes().iter());

	key.sign(&encoded).into()
}

/// Check the signature of a chunk message.
pub fn check_chunk(chunk: &ErasureChunk, validator: ValidatorIndex, signer: SessionKey, signature: &ValidatorSignature) -> bool {
	use runtime_primitives::traits::Verify;

	let mut encoded = chunk.encode();
	encoded.extend(validator.to_be_bytes().iter());

	signature.verify(&encoded[..], &signer.into())
}

/// Compute group info out of a duty roster and a local authority set.
pub fn make_group_info(
	roster: DutyRoster,
	authorities: &[ValidatorId],
	local_id: Option<ValidatorId>,
) -> Result<(HashMap<ParaId, GroupInfo>, Option<LocalDuty>), Error> {
	if roster.validator_duty.len() != authorities.len() {
		return Err(Error::InvalidDutyRosterLength {
			expected: authorities.len(),
			got: roster.validator_duty.len()
		});
	}

	let mut local_validation = None;
	let mut local_index = 0;
	let mut map = HashMap::new();

	let duty_iter = authorities.iter().zip(&roster.validator_duty);
<<<<<<< HEAD
	for (i, (authority, v_duty)) in duty_iter.enumerate() {
		if authority == &local_id {
=======
	for (authority, v_duty) in duty_iter {
		if Some(authority) == local_id.as_ref() {
>>>>>>> 04255f19
			local_validation = Some(v_duty.clone());
			local_index = i;
		}

		match *v_duty {
			Chain::Relay => {}, // does nothing for now.
			Chain::Parachain(ref id) => {
				map.entry(id.clone()).or_insert_with(GroupInfo::default)
					.validity_guarantors
					.insert(authority.clone());
			}
		}
	}

	for live_group in map.values_mut() {
		let validity_len = live_group.validity_guarantors.len();
		live_group.needed_validity = validity_len / 2 + validity_len % 2;
	}

<<<<<<< HEAD
	match local_validation {
		Some(local_validation) => {
			let local_duty = LocalDuty {
				validation: local_validation,
				index: local_index as ValidatorIndex,
			};
=======
>>>>>>> 04255f19

	let local_duty = local_validation.map(|v| LocalDuty {
		validation: v
	});

	Ok((map, local_duty))

}

/// Compute the (target, root, messages) of all outgoing queues.
pub fn outgoing_queues(outgoing_targeted: &'_ OutgoingMessages)
	-> impl Iterator<Item=(ParaId, Hash, Vec<Message>)> + '_
{
	outgoing_targeted.message_queues().filter_map(|queue| {
		let target = queue.get(0)?.target;
		let queue_root = message_queue_root(queue);
		let queue_data = queue.iter().map(|msg| msg.clone().into()).collect();
		Some((target, queue_root, queue_data))
	})
}

// finds the first key we are capable of signing with out of the given set of validators,
// if any.
fn signing_key(validators: &[ValidatorId], keystore: &KeyStorePtr) -> Option<Arc<ValidatorPair>> {
	let keystore = keystore.read();
	validators.iter()
		.find_map(|v| {
			keystore.key_pair::<ValidatorPair>(&v).ok()
		})
		.map(|pair| Arc::new(pair))
}

/// Constructs parachain-agreement instances.
struct ParachainValidation<C, N, P> {
	/// The client instance.
	client: Arc<P>,
	/// The backing network handle.
	network: N,
	/// Parachain collators.
	collators: C,
	/// handle to remote task executor
	handle: TaskExecutor,
	/// Store for extrinsic data.
	availability_store: AvailabilityStore,
	/// Live agreements. Maps relay chain parent hashes to attestation
	/// instances.
	live_instances: Mutex<HashMap<Hash, Arc<AttestationTracker>>>,
}

impl<C, N, P> ParachainValidation<C, N, P> where
	C: Collators + Send + 'static,
	N: Network,
	P: ProvideRuntimeApi + HeaderBackend<Block> + BlockBody<Block> + Send + Sync + 'static,
	P::Api: ParachainHost<Block> + BlockBuilderApi<Block>,
	<C::Collation as IntoFuture>::Future: Send + 'static,
	N::TableRouter: Send + 'static,
	<N::BuildTableRouter as IntoFuture>::Future: Send + 'static,
{
	/// Get an attestation table for given parent hash.
	///
	/// This starts a parachain agreement process on top of the parent hash if
	/// one has not already started.
	///
	/// Additionally, this will trigger broadcast of data to the new block's duty
	/// roster.
	fn get_or_instantiate(
		&self,
		parent_hash: Hash,
		keystore: &KeyStorePtr,
		max_block_data_size: Option<u64>,
	)
		-> Result<Arc<AttestationTracker>, Error>
	{
		let mut live_instances = self.live_instances.lock();
		if let Some(tracker) = live_instances.get(&parent_hash) {
			return Ok(tracker.clone());
		}

		let id = BlockId::hash(parent_hash);

		let validators = self.client.runtime_api().validators(&id)?;
		let sign_with = signing_key(&validators[..], keystore);

		let duty_roster = self.client.runtime_api().duty_roster(&id)?;

		let (group_info, local_duty) = make_group_info(
			duty_roster,
			&validators,
			sign_with.as_ref().map(|k| k.public()),
		)?;

		info!(
			"Starting parachain attestation session on top of parent {:?}. Local parachain duty is {:?}",
			parent_hash,
			local_duty,
		);

		let active_parachains = self.client.runtime_api().active_parachains(&id)?;

		debug!(target: "validation", "Active parachains: {:?}", active_parachains);

		let table = Arc::new(SharedTable::new(
			validators.clone(),
			group_info,
			sign_with,
			parent_hash,
			self.availability_store.clone(),
			max_block_data_size,
		));

		let (_drop_signal, exit) = exit_future::signal();

		let router = self.network.communication_for(
			table.clone(),
			&validators,
			exit.clone(),
		);

<<<<<<< HEAD
		if let Chain::Parachain(id) = local_duty.validation {
			self.launch_work(parent_hash, id, router, max_block_data_size, authorities.len(), local_duty.index, exit);
=======
		if let Some(Chain::Parachain(id)) = local_duty.as_ref().map(|d| d.validation) {
			self.launch_work(parent_hash, id, router, max_block_data_size, exit);
>>>>>>> 04255f19
		}

		let tracker = Arc::new(AttestationTracker {
			table,
			started: Instant::now(),
			_drop_signal,
		});

		live_instances.insert(parent_hash, tracker.clone());

		Ok(tracker)
	}

	/// Retain validation sessions matching predicate.
	fn retain<F: FnMut(&Hash) -> bool>(&self, mut pred: F) {
		self.live_instances.lock().retain(|k, _| pred(k))
	}

	// launch parachain work asynchronously.
	fn launch_work(
		&self,
		relay_parent: Hash,
		validation_para: ParaId,
		build_router: N::BuildTableRouter,
		max_block_data_size: Option<u64>,
		authorities_num: usize,
		local_id: ValidatorIndex,
		exit: exit_future::Exit,
	) {
		use availability_store::Data;

		let (collators, client) = (self.collators.clone(), self.client.clone());
		let availability_store = self.availability_store.clone();

		let with_router = move |router: N::TableRouter| {
			// fetch a local collation from connected collators.
			let collation_work = CollationFetch::new(
				validation_para,
				relay_parent,
				collators,
				client.clone(),
				max_block_data_size,
			);

			collation_work.then(move |result| match result {
<<<<<<< HEAD
				Ok((mut collation, extrinsic)) => {
					let chunks = erasure::obtain_chunks(authorities_num,
						&collation.pov.block_data,
						&extrinsic.clone()).unwrap();

					let chunks_ref: Vec<_> = chunks.iter().map(|c| &c[..]).collect();
					let branches = erasure::branches(chunks_ref.clone());
					let root = branches.root();
					let proofs: Vec<_> = branches.map(|(proof, _)| proof).collect();
					collation.receipt.erasure_root = Some(root);

					let candidate_hash = collation.receipt.hash();

					// As a node that has received a valid collation, we store all of the
					// erasure-coded chunks of data, at least for now.
					let chunks: Vec<_> = chunks.into_iter().zip(proofs)
						.enumerate()
						.map(|(index, (chunk, proof))| ErasureChunk {
							relay_parent,
							candidate_hash,
							chunk,
							index: index as u32,
							proof
						}).collect();

					let chunks_to_save = ErasureChunks {
						n_validators: authorities_num as u64,
						root,
						chunks: chunks.clone(),
					};

					let res = extrinsic_store.make_available(Data {
						relay_parent,
						parachain_id: collation.receipt.parachain_index,
						candidate_hash,
						erasure_chunks: chunks_to_save,
=======
				Ok((collation, outgoing_targeted)) => {
					let outgoing_queues = crate::outgoing_queues(&outgoing_targeted)
						.map(|(_target, root, data)| (root, data))
						.collect();

					let res = availability_store.make_available(Data {
						relay_parent,
						parachain_id: collation.receipt.parachain_index,
						candidate_hash: collation.receipt.hash(),
						block_data: collation.pov.block_data.clone(),
						outgoing_queues: Some(outgoing_queues),
>>>>>>> 04255f19
					});

					match res {
						Ok(()) => {
<<<<<<< HEAD
							router.local_collation(collation, extrinsic, (local_id, &chunks));
=======
							// TODO: https://github.com/paritytech/polkadot/issues/51
							// Erasure-code and provide merkle branches.
							router.local_collation(collation, outgoing_targeted);
>>>>>>> 04255f19
						}
						Err(e) => warn!(
							target: "validation",
							"Failed to make collation data available: {:?}",
							e,
						),
					}

					Ok(())
				}
				Err(e) => {
					warn!(target: "validation", "Failed to collate candidate: {:?}", e);
					Ok(())
				}
			})
		};

		let cancellable_work = build_router
			.into_future()
			.map_err(|e| {
				warn!(target: "validation" , "Failed to build table router: {:?}", e);
			})
			.and_then(with_router)
			.select(exit)
			.then(|_| Ok(()));

		// spawn onto thread pool.
		if self.handle.execute(Box::new(cancellable_work)).is_err() {
			error!("Failed to spawn cancellable work task");
		}
	}
}

/// Parachain validation for a single block.
struct AttestationTracker {
	_drop_signal: exit_future::Signal,
	table: Arc<SharedTable>,
	started: Instant,
}

/// Polkadot proposer factory.
pub struct ProposerFactory<C, N, P, SC, TxApi: PoolChainApi> {
	parachain_validation: Arc<ParachainValidation<C, N, P>>,
	transaction_pool: Arc<Pool<TxApi>>,
	keystore: KeyStorePtr,
	_service_handle: ServiceHandle,
	babe_slot_duration: u64,
	_select_chain: SC,
	max_block_data_size: Option<u64>,
}

impl<C, N, P, SC, TxApi> ProposerFactory<C, N, P, SC, TxApi> where
	C: Collators + Send + Sync + 'static,
	<C::Collation as IntoFuture>::Future: Send + 'static,
	P: BlockchainEvents<Block> + BlockBody<Block>,
	P: ProvideRuntimeApi + HeaderBackend<Block> + Send + Sync + 'static,
	P::Api: ParachainHost<Block> + BlockBuilderApi<Block> + BabeApi<Block>,
	N: Network + Send + Sync + 'static,
	N::TableRouter: Send + 'static,
	<N::BuildTableRouter as IntoFuture>::Future: Send + 'static,
	TxApi: PoolChainApi,
	SC: SelectChain<Block> + 'static,
{
	/// Create a new proposer factory.
	pub fn new(
		client: Arc<P>,
		_select_chain: SC,
		network: N,
		collators: C,
		transaction_pool: Arc<Pool<TxApi>>,
		thread_pool: TaskExecutor,
		keystore: KeyStorePtr,
		availability_store: AvailabilityStore,
		babe_slot_duration: u64,
		max_block_data_size: Option<u64>,
	) -> Self {
		let parachain_validation = Arc::new(ParachainValidation {
			client: client.clone(),
			network,
			collators,
			handle: thread_pool.clone(),
			availability_store: availability_store.clone(),
			live_instances: Mutex::new(HashMap::new()),
		});

		let service_handle = crate::attestation_service::start(
			client,
			_select_chain.clone(),
			parachain_validation.clone(),
			thread_pool,
			keystore.clone(),
			availability_store,
			max_block_data_size,
		);

		ProposerFactory {
			parachain_validation,
			transaction_pool,
			keystore,
			_service_handle: service_handle,
			babe_slot_duration,
			_select_chain,
			max_block_data_size,
		}
	}
}

impl<C, N, P, SC, TxApi> consensus::Environment<Block> for ProposerFactory<C, N, P, SC, TxApi> where
	C: Collators + Send + 'static,
	N: Network,
	TxApi: PoolChainApi<Block=Block>,
	P: ProvideRuntimeApi + HeaderBackend<Block> + BlockBody<Block> + Send + Sync + 'static,
	P::Api: ParachainHost<Block> + BlockBuilderApi<Block> + BabeApi<Block>,
	<C::Collation as IntoFuture>::Future: Send + 'static,
	N::TableRouter: Send + 'static,
	<N::BuildTableRouter as IntoFuture>::Future: Send + 'static,
	SC: SelectChain<Block>,
{
	type Proposer = Proposer<P, TxApi>;
	type Error = Error;

	fn init(
		&mut self,
		parent_header: &Header,
	) -> Result<Self::Proposer, Error> {
		let parent_hash = parent_header.hash();
		let parent_id = BlockId::hash(parent_hash);

		let tracker = self.parachain_validation.get_or_instantiate(
			parent_hash,
			&self.keystore,
			self.max_block_data_size,
		)?;

		Ok(Proposer {
			client: self.parachain_validation.client.clone(),
			tracker,
			parent_hash,
			parent_id,
			parent_number: parent_header.number,
			transaction_pool: self.transaction_pool.clone(),
			slot_duration: self.babe_slot_duration,
		})
	}
}

/// The local duty of a validator.
#[derive(Debug)]
pub struct LocalDuty {
	validation: Chain,
	index: ValidatorIndex,
}

/// The Polkadot proposer logic.
pub struct Proposer<C: Send + Sync, TxApi: PoolChainApi> where
	C: ProvideRuntimeApi + HeaderBackend<Block>,
{
	client: Arc<C>,
	parent_hash: Hash,
	parent_id: BlockId,
	parent_number: BlockNumber,
	tracker: Arc<AttestationTracker>,
	transaction_pool: Arc<Pool<TxApi>>,
	slot_duration: u64,
}

impl<C, TxApi> consensus::Proposer<Block> for Proposer<C, TxApi> where
	TxApi: PoolChainApi<Block=Block>,
	C: ProvideRuntimeApi + HeaderBackend<Block> + Send + Sync,
	C::Api: ParachainHost<Block> + BlockBuilderApi<Block>,
{
	type Error = Error;
	type Create = Either<CreateProposal<C, TxApi>, future::Ready<Result<Block, Error>>>;

	fn propose(&mut self,
		inherent_data: InherentData,
		inherent_digests: DigestFor<Block>,
		max_duration: Duration,
	) -> Self::Create {
		const ATTEMPT_PROPOSE_EVERY: Duration = Duration::from_millis(100);
		const SLOT_DURATION_DENOMINATOR: u64 = 3; // wait up to 1/3 of the slot for candidates.

		let initial_included = self.tracker.table.includable_count();
		let now = Instant::now();

		let dynamic_inclusion = DynamicInclusion::new(
			self.tracker.table.num_parachains(),
			self.tracker.started,
			Duration::from_millis(self.slot_duration / SLOT_DURATION_DENOMINATOR),
		);

		let enough_candidates = dynamic_inclusion.acceptable_in(
			now,
			initial_included,
		).unwrap_or_else(|| Duration::from_millis(1));

		let believed_timestamp = match inherent_data.timestamp_inherent_data() {
			Ok(timestamp) => timestamp,
			Err(e) => return Either::Right(future::err(Error::InherentError(e))),
		};

		// set up delay until next allowed timestamp.
		let current_timestamp = current_timestamp();
		let delay_future = if current_timestamp >= believed_timestamp {
			None
		} else {
			Some(Delay::new(Duration::from_millis (current_timestamp - believed_timestamp)))
		};

		let timing = ProposalTiming {
			minimum: delay_future,
			attempt_propose: Interval::new(ATTEMPT_PROPOSE_EVERY),
			enough_candidates: Delay::new(enough_candidates),
			dynamic_inclusion,
			last_included: initial_included,
		};

		let deadline_diff = max_duration - max_duration / 3;
		let deadline = match Instant::now().checked_add(deadline_diff) {
			None => return Either::Right(
				future::err(Error::DeadlineComputeFailure(deadline_diff)),
			),
			Some(d) => d,
		};

		Either::Left(CreateProposal {
			parent_hash: self.parent_hash.clone(),
			parent_number: self.parent_number.clone(),
			parent_id: self.parent_id.clone(),
			client: self.client.clone(),
			transaction_pool: self.transaction_pool.clone(),
			table: self.tracker.table.clone(),
			believed_minimum_timestamp: believed_timestamp,
			timing,
			inherent_data: Some(inherent_data),
			inherent_digests,
			// leave some time for the proposal finalisation
			deadline,
		})
	}
}

fn current_timestamp() -> u64 {
	time::SystemTime::now().duration_since(time::UNIX_EPOCH)
		.expect("now always later than unix epoch; qed")
		.as_millis() as u64
}

struct ProposalTiming {
	minimum: Option<Delay>,
	attempt_propose: Interval,
	dynamic_inclusion: DynamicInclusion,
	enough_candidates: Delay,
	last_included: usize,
}

impl ProposalTiming {
	// whether it's time to attempt a proposal.
	// shouldn't be called outside of the context of a task.
	fn poll(&mut self, cx: &mut Context, included: usize) -> futures03::Poll<Result<(), Error>> {
		// first drain from the interval so when the minimum delay is up
		// we don't have any notifications built up.
		//
		// this interval is just meant to produce periodic task wakeups
		// that lead to the `dynamic_inclusion` getting updated as necessary.
		while let futures03::Poll::Ready(x) = self.attempt_propose.poll_next_unpin(cx) {
			x.expect("timer still alive; intervals never end; qed");
		}

		// wait until the minimum time has passed.
		if let Some(mut minimum) = self.minimum.take() {
			if let futures03::Poll::Pending = minimum.poll_unpin(cx) {
				self.minimum = Some(minimum);
				return futures03::Poll::Pending;
			}
		}

		if included == self.last_included {
			return self.enough_candidates.poll_unpin(cx).map_err(Error::Timer);
		}

		// the amount of includable candidates has changed. schedule a wakeup
		// if it's not sufficient anymore.
		match self.dynamic_inclusion.acceptable_in(Instant::now(), included) {
			Some(instant) => {
				self.last_included = included;
				self.enough_candidates.reset(instant);
				self.enough_candidates.poll_unpin(cx).map_err(Error::Timer)
			}
			None => futures03::Poll::Ready(Ok(())),
		}
	}
}

/// Future which resolves upon the creation of a proposal.
pub struct CreateProposal<C: Send + Sync, TxApi: PoolChainApi> {
	parent_hash: Hash,
	parent_number: BlockNumber,
	parent_id: BlockId,
	client: Arc<C>,
	transaction_pool: Arc<Pool<TxApi>>,
	table: Arc<SharedTable>,
	timing: ProposalTiming,
	believed_minimum_timestamp: u64,
	inherent_data: Option<InherentData>,
	inherent_digests: DigestFor<Block>,
	deadline: Instant,
}

impl<C, TxApi> CreateProposal<C, TxApi> where
	TxApi: PoolChainApi<Block=Block>,
	C: ProvideRuntimeApi + HeaderBackend<Block> + Send + Sync,
	C::Api: ParachainHost<Block> + BlockBuilderApi<Block>,
{
	fn propose_with(&mut self, candidates: Vec<AttestedCandidate>) -> Result<Block, Error> {
		use client::block_builder::BlockBuilder;
		use runtime_primitives::traits::{Hash as HashT, BlakeTwo256};

		const MAX_TRANSACTIONS: usize = 40;

		let mut inherent_data = self.inherent_data
			.take()
			.expect("CreateProposal is not polled after finishing; qed");
		inherent_data.put_data(polkadot_runtime::NEW_HEADS_IDENTIFIER, &candidates).map_err(Error::InherentError)?;

		let runtime_api = self.client.runtime_api();

		let mut block_builder = BlockBuilder::at_block(&self.parent_id, &*self.client, false, self.inherent_digests.clone())?;

		{
			let inherents = runtime_api.inherent_extrinsics(&self.parent_id, inherent_data)?;
			for inherent in inherents {
				block_builder.push(inherent)?;
			}

			let mut unqueue_invalid = Vec::new();
			let mut pending_size = 0;

			let ready_iter = self.transaction_pool.ready();
			for ready in ready_iter.take(MAX_TRANSACTIONS) {
				let encoded_size = ready.data.encode().len();
				if pending_size + encoded_size >= MAX_TRANSACTIONS_SIZE {
					break;
				}
				if Instant::now() > self.deadline {
					debug!("Consensus deadline reached when pushing block transactions, proceeding with proposing.");
					break;
				}

				match block_builder.push(ready.data.clone()) {
					Ok(()) => {
						debug!("[{:?}] Pushed to the block.", ready.hash);
						pending_size += encoded_size;
					}
					Err(client_error::Error::ApplyExtrinsicFailed(e)) if e.exhausted_resources() => {
						debug!("Block is full, proceed with proposing.");
						break;
					}
					Err(e) => {
						trace!(target: "transaction-pool", "Invalid transaction: {}", e);
						unqueue_invalid.push(ready.hash.clone());
					}
				}
			}

			self.transaction_pool.remove_invalid(&unqueue_invalid);
		}

		let new_block = block_builder.bake()?;

		info!("Prepared block for proposing at {} [hash: {:?}; parent_hash: {}; extrinsics: [{}]]",
			new_block.header.number,
			Hash::from(new_block.header.hash()),
			new_block.header.parent_hash,
			new_block.extrinsics.iter()
				.map(|xt| format!("{}", BlakeTwo256::hash_of(xt)))
				.collect::<Vec<_>>()
				.join(", ")
		);

		// TODO: full re-evaluation (https://github.com/paritytech/polkadot/issues/216)
		let active_parachains = runtime_api.active_parachains(&self.parent_id)?;
		assert!(evaluation::evaluate_initial(
			&new_block,
			self.believed_minimum_timestamp,
			&self.parent_hash,
			self.parent_number,
			&active_parachains,
		).is_ok());

		Ok(new_block)
	}
}

impl<C, TxApi> futures03::Future for CreateProposal<C, TxApi> where
	TxApi: PoolChainApi<Block=Block>,
	C: ProvideRuntimeApi + HeaderBackend<Block> + Send + Sync,
	C::Api: ParachainHost<Block> + BlockBuilderApi<Block>,
{
	type Output = Result<Block, Error>;

	fn poll(mut self: Pin<&mut Self>, cx: &mut Context) -> futures03::Poll<Self::Output> {
		// 1. try to propose if we have enough includable candidates and other
		// delays have concluded.
		let included = self.table.includable_count();
		futures03::ready!(self.timing.poll(cx, included))?;

		// 2. propose
		let proposed_candidates = self.table.proposed_set();

		futures03::Poll::Ready(self.propose_with(proposed_candidates))
	}
}

#[cfg(test)]
mod tests {
	use super::*;
	use substrate_keyring::Sr25519Keyring;

	#[test]
	fn sign_and_check_statement() {
		let statement: Statement = GenericStatement::Valid([1; 32].into());
		let parent_hash = [2; 32].into();

		let sig = sign_table_statement(&statement, &Sr25519Keyring::Alice.pair().into(), &parent_hash);

		assert!(check_statement(&statement, &sig, Sr25519Keyring::Alice.public().into(), &parent_hash));
		assert!(!check_statement(&statement, &sig, Sr25519Keyring::Alice.public().into(), &[0xff; 32].into()));
		assert!(!check_statement(&statement, &sig, Sr25519Keyring::Bob.public().into(), &parent_hash));
	}
}<|MERGE_RESOLUTION|>--- conflicted
+++ resolved
@@ -42,23 +42,14 @@
 use parking_lot::Mutex;
 use polkadot_primitives::{Hash, Block, BlockId, BlockNumber, Header};
 use polkadot_primitives::parachain::{
-<<<<<<< HEAD
-	Id as ParaId, Chain, DutyRoster, Extrinsic as ParachainExtrinsic, CandidateReceipt,
-	ParachainHost, AttestedCandidate, Statement as PrimitiveStatement, Message, OutgoingMessage,
+	Id as ParaId, Chain, DutyRoster, CandidateReceipt, AvailableMessages,
+	ParachainHost, AttestedCandidate, Statement as PrimitiveStatement, Message, OutgoingMessages,
 	CollatorSignature, Collation, PoVBlock, ErasureChunk, ErasureChunks, ValidatorSignature, ValidatorIndex,
-};
-use polkadot_erasure_coding::{self as erasure};
-use primitives::{Pair, ed25519};
-use runtime_primitives::{
-	traits::{ProvideRuntimeApi, Header as HeaderT, DigestFor}, ApplyError
-=======
-	Id as ParaId, Chain, DutyRoster, OutgoingMessages, CandidateReceipt,
-	ParachainHost, AttestedCandidate, Statement as PrimitiveStatement, Message,
-	Collation, PoVBlock, ValidatorSignature, ValidatorPair, ValidatorId
->>>>>>> 04255f19
+	ValidatorPair, ValidatorId,
 };
 use primitives::Pair;
-use runtime_primitives::traits::{ProvideRuntimeApi, DigestFor};
+use polkadot_erasure_coding::{self as erasure};
+use runtime_primitives::traits::{AppVerify, ProvideRuntimeApi, DigestFor};
 use futures_timer::{Delay, Interval};
 use transaction_pool::txpool::{Pool, ChainApi as PoolChainApi};
 
@@ -111,11 +102,7 @@
 
 	/// Call with local candidate data. This will make the data available on the network,
 	/// and sign, import, and broadcast a statement about the candidate.
-<<<<<<< HEAD
-	fn local_collation(&self, collation: Collation, extrinsic: ParachainExtrinsic, chunks: (ValidatorIndex, &Vec<ErasureChunk>));
-=======
-	fn local_collation(&self, collation: Collation, outgoing: OutgoingMessages);
->>>>>>> 04255f19
+	fn local_collation(&self, collation: Collation, outgoing: OutgoingMessages, chunks: (ValidatorIndex, &Vec<ErasureChunk>));
 
 	/// Fetch validation proof for a specific candidate.
 	fn fetch_pov_block(&self, candidate: &CandidateReceipt) -> Self::FetchValidationProof;
@@ -171,8 +158,6 @@
 
 /// Check signature on table statement.
 pub fn check_statement(statement: &Statement, signature: &ValidatorSignature, signer: ValidatorId, parent_hash: &Hash) -> bool {
-	use runtime_primitives::traits::AppVerify;
-
 	let mut encoded = PrimitiveStatement::from(statement.clone()).encode();
 	encoded.extend(parent_hash.as_ref());
 
@@ -180,7 +165,7 @@
 }
 
 /// Sign an erasure chunk message.
-pub fn sign_chunk(chunk: &ErasureChunk, validator: ValidatorIndex, key: &ed25519::Pair) -> ValidatorSignature {
+pub fn sign_chunk(chunk: &ErasureChunk, validator: ValidatorIndex, key: &ValidatorPair) -> ValidatorSignature {
 	let mut encoded = chunk.encode();
 	encoded.extend(validator.to_be_bytes().iter());
 
@@ -188,9 +173,7 @@
 }
 
 /// Check the signature of a chunk message.
-pub fn check_chunk(chunk: &ErasureChunk, validator: ValidatorIndex, signer: SessionKey, signature: &ValidatorSignature) -> bool {
-	use runtime_primitives::traits::Verify;
-
+pub fn check_chunk(chunk: &ErasureChunk, validator: ValidatorIndex, signer: ValidatorId, signature: &ValidatorSignature) -> bool {
 	let mut encoded = chunk.encode();
 	encoded.extend(validator.to_be_bytes().iter());
 
@@ -215,13 +198,8 @@
 	let mut map = HashMap::new();
 
 	let duty_iter = authorities.iter().zip(&roster.validator_duty);
-<<<<<<< HEAD
 	for (i, (authority, v_duty)) in duty_iter.enumerate() {
-		if authority == &local_id {
-=======
-	for (authority, v_duty) in duty_iter {
 		if Some(authority) == local_id.as_ref() {
->>>>>>> 04255f19
 			local_validation = Some(v_duty.clone());
 			local_index = i;
 		}
@@ -241,18 +219,19 @@
 		live_group.needed_validity = validity_len / 2 + validity_len % 2;
 	}
 
-<<<<<<< HEAD
 	match local_validation {
 		Some(local_validation) => {
 			let local_duty = LocalDuty {
 				validation: local_validation,
 				index: local_index as ValidatorIndex,
 			};
-=======
->>>>>>> 04255f19
+		}
+		None => unimplemented!(),
+	}
 
 	let local_duty = local_validation.map(|v| LocalDuty {
-		validation: v
+		validation: v,
+		index: local_index as u32,
 	});
 
 	Ok((map, local_duty))
@@ -368,13 +347,8 @@
 			exit.clone(),
 		);
 
-<<<<<<< HEAD
-		if let Chain::Parachain(id) = local_duty.validation {
-			self.launch_work(parent_hash, id, router, max_block_data_size, authorities.len(), local_duty.index, exit);
-=======
-		if let Some(Chain::Parachain(id)) = local_duty.as_ref().map(|d| d.validation) {
-			self.launch_work(parent_hash, id, router, max_block_data_size, exit);
->>>>>>> 04255f19
+		if let Some((Chain::Parachain(id), index)) = local_duty.as_ref().map(|d| (d.validation, d.index)) {
+			self.launch_work(parent_hash, id, router, max_block_data_size, validators.len(), index, exit);
 		}
 
 		let tracker = Arc::new(AttestationTracker {
@@ -420,11 +394,14 @@
 			);
 
 			collation_work.then(move |result| match result {
-<<<<<<< HEAD
-				Ok((mut collation, extrinsic)) => {
+				Ok((mut collation, outgoing_targeted)) => {
+					let outgoing_queues: Vec<_> = crate::outgoing_queues(&outgoing_targeted)
+						.map(|(_target, root, data)| (root, data))
+						.collect();
+
 					let chunks = erasure::obtain_chunks(authorities_num,
 						&collation.pov.block_data,
-						&extrinsic.clone()).unwrap();
+						&Some(outgoing_targeted.clone().into())).unwrap();
 
 					let chunks_ref: Vec<_> = chunks.iter().map(|c| &c[..]).collect();
 					let branches = erasure::branches(chunks_ref.clone());
@@ -452,35 +429,16 @@
 						chunks: chunks.clone(),
 					};
 
-					let res = extrinsic_store.make_available(Data {
+					let res = availability_store.make_available(Data {
 						relay_parent,
 						parachain_id: collation.receipt.parachain_index,
 						candidate_hash,
 						erasure_chunks: chunks_to_save,
-=======
-				Ok((collation, outgoing_targeted)) => {
-					let outgoing_queues = crate::outgoing_queues(&outgoing_targeted)
-						.map(|(_target, root, data)| (root, data))
-						.collect();
-
-					let res = availability_store.make_available(Data {
-						relay_parent,
-						parachain_id: collation.receipt.parachain_index,
-						candidate_hash: collation.receipt.hash(),
-						block_data: collation.pov.block_data.clone(),
-						outgoing_queues: Some(outgoing_queues),
->>>>>>> 04255f19
 					});
 
 					match res {
 						Ok(()) => {
-<<<<<<< HEAD
-							router.local_collation(collation, extrinsic, (local_id, &chunks));
-=======
-							// TODO: https://github.com/paritytech/polkadot/issues/51
-							// Erasure-code and provide merkle branches.
-							router.local_collation(collation, outgoing_targeted);
->>>>>>> 04255f19
+							router.local_collation(collation, outgoing_targeted, (local_id, &chunks));
 						}
 						Err(e) => warn!(
 							target: "validation",
