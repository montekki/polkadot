--- conflicted
+++ resolved
@@ -56,17 +56,12 @@
 	self as network_gossip, ValidationResult as GossipValidationResult,
 	ValidatorContext, MessageIntent, ConsensusMessage,
 };
-<<<<<<< HEAD
-use polkadot_validation::{GenericStatement, SignedStatement};
-use polkadot_primitives::{Block, Hash, SessionKey, parachain::ValidatorSignature, parachain::ValidatorIndex};
-use polkadot_primitives::parachain::ErasureChunk as PrimitiveChunk;
-use parity_codec::{Decode, Encode};
-=======
-use polkadot_validation::SignedStatement;
-use polkadot_primitives::{Block, Hash};
-use polkadot_primitives::parachain::{ParachainHost, ValidatorId, Message as ParachainMessage};
+use polkadot_validation::{SignedStatement};
+use polkadot_primitives::{Block, Hash, parachain::ValidatorSignature, parachain::ValidatorIndex};
+use polkadot_primitives::parachain::{
+	ParachainHost, ValidatorId, Message as ParachainMessage, ErasureChunk as PrimitiveChunk
+};
 use codec::{Decode, Encode};
->>>>>>> 04255f19
 
 use std::collections::HashMap;
 use std::sync::Arc;
@@ -98,13 +93,10 @@
 	pub const NEW_CANDIDATE: i32 = 100;
 	/// When a peer sends us a previously-unknown attestation.
 	pub const NEW_ATTESTATION: i32 = 50;
-<<<<<<< HEAD
 	/// When a peer sends us a previously-unknown erasure chunk.
 	pub const NEW_ERASURE_CHUNK: i32 = 10;
-=======
 	/// When a peer sends us a previously-unknown message packet.
 	pub const NEW_ICMP_MESSAGES: i32 = 50;
->>>>>>> 04255f19
 }
 
 mod cost {
@@ -197,7 +189,6 @@
 	}
 }
 
-<<<<<<< HEAD
 /// A gossip message containing one erasure chunk of a candidate block.
 /// For each chunk of block erasure encoding one of this messages is constructed.
 #[derive(Encode, Decode, Clone, Debug)]
@@ -210,7 +201,9 @@
 impl From<ErasureChunkMessage> for GossipMessage {
 	fn from(chk: ErasureChunkMessage) -> Self {
 		GossipMessage::ErasureChunk(chk)
-=======
+	}
+}
+
 /// A packet of messages from one parachain to another.
 ///
 /// These are all the messages posted from one parachain to another during the
@@ -232,7 +225,6 @@
 			self.messages.iter().map(|m| &m.0)
 		);
 		root == self.queue_root
->>>>>>> 04255f19
 	}
 }
 
@@ -492,7 +484,7 @@
 	}
 
 	fn check_chunk(&self, msg: &ErasureChunkMessage) -> Result<(), ()> {
-		let sender = match self.index_mapping.get(&msg.sender) {
+		let sender = match self.authorities.get(msg.sender as usize) {
 			Some(val) => val,
 			None => return Err(()),
 		};
@@ -531,54 +523,22 @@
 	chain: C,
 }
 
-<<<<<<< HEAD
-impl<O: ?Sized + KnownOracle> Inner<O> {
-	fn validate_block_chunk(&mut self, chunk: ErasureChunkMessage)
-		-> (GossipValidationResult<Hash>, i32)
-	{
-		// A chunk should reference one of our chain heads.
-		match self.our_view.session_view(&chunk.chunk.relay_parent) {
-			None =>  {
-				let cost = match self.oracle.is_known(&chunk.chunk.relay_parent) {
-					Some(Known::Leaf) => {
-						warn!(
-							target: "network",
-							"Leaf block {} not considered live for attestation",
-							chunk.chunk.relay_parent,
-						);
-
-						0
-					}
-					Some(Known::Old) => cost::PAST_MESSAGE,
-					_ => cost::FUTURE_MESSAGE,
-				};
-
-				(GossipValidationResult::Discard, cost)
-			}
-			Some(view) => {
-				let res = view.validation_data.check_chunk(&chunk);
-				match res {
-					Ok(()) => (GossipValidationResult::ProcessAndKeep(Hash::default()), benefit::NEW_ERASURE_CHUNK),
-					Err(()) => (GossipValidationResult::Discard, cost::BAD_SIGNATURE),
-				}
-			}
-		}
-	}
-
+impl<C: ?Sized + ChainContext> Inner<C> {
+/*
 	fn validate_statement(&mut self, message: GossipStatement)
 		-> (GossipValidationResult<Hash>, i32)
 	{
 		// message must reference one of our chain heads and one
 		// if message is not a `Candidate` we should have the candidate available
 		// in `our_view`.
-		match self.our_view.session_view(&message.relay_parent) {
+		match self.our_view.session_view(&message.relay_chain_leaf) {
 			None => {
-				let cost = match self.oracle.is_known(&message.relay_parent) {
+				let cost = match self.oracle.is_known(&message.relay_chain_leaf) {
 					Some(Known::Leaf) => {
 						warn!(
 							target: "network",
 							"Leaf block {} not considered live for attestation",
-							message.relay_parent,
+							message.relay_chain_leaf,
 						);
 
 						0
@@ -606,13 +566,13 @@
 
 				// validate signature.
 				let res = view.validation_data.check_statement(
-					&message.relay_parent,
+					&message.relay_chain_leaf,
 					&message.signed_statement,
 				);
 
 				match res {
 					Ok(()) => {
-						let topic = attestation_topic(message.relay_parent);
+						let topic = attestation_topic(message.relay_chain_leaf);
 						(GossipValidationResult::ProcessAndKeep(topic), benefit)
 					}
 					Err(()) => (GossipValidationResult::Discard, cost::BAD_SIGNATURE),
@@ -620,10 +580,8 @@
 			}
 		}
 	}
-
-=======
-impl<C: ?Sized + ChainContext> Inner<C> {
->>>>>>> 04255f19
+	*/
+
 	fn validate_neighbor_packet(&mut self, sender: &PeerId, packet: NeighborPacket)
 		-> (GossipValidationResult<Hash>, i32, Vec<Hash>)
 	{
@@ -739,8 +697,13 @@
 				}
 				(res, cb)
 			}
-			Some(GossipMessage::ErasureChunk(chunk)) => {
-				let (res, cb) = self.inner.write().validate_block_chunk(chunk);
+			Ok(GossipMessage::ErasureChunk(chunk)) => {
+				let (res, cb) = {
+					let mut inner = self.inner.write();
+					let inner = &mut *inner;
+					inner.attestation_view.validate_block_chunk(chunk, &inner.chain)
+				};
+
 				(res, cb)
 			}
 		};
