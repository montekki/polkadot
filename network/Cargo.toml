[package]
name = "polkadot-network"
version = "0.6.17"
authors = ["Parity Technologies <admin@parity.io>"]
description = "Polkadot-specific networking protocol"
edition = "2018"

[dependencies]
arrayvec = "0.4.12"
parking_lot = "0.9.0"
av_store = { package = "polkadot-availability-store", path = "../availability-store" }
polkadot-validation = { path = "../validation" }
polkadot-primitives = { path = "../primitives" }
<<<<<<< HEAD
polkadot-erasure-coding = { path = "../erasure-coding" }
codec = { package = "parity-scale-codec", version = "~1.0.0", default-features = false, features = ["derive"] }
=======
codec = { package = "parity-scale-codec", version = "1.1.0", default-features = false, features = ["derive"] }
>>>>>>> a99977f6
substrate-network = { git = "https://github.com/paritytech/substrate", branch = "polkadot-master" }
substrate-primitives = { git = "https://github.com/paritytech/substrate", branch = "polkadot-master" }
sr-primitives = { git = "https://github.com/paritytech/substrate", branch = "polkadot-master" }
futures = "0.1"
futures03 = { package = "futures", version = "0.3.1", features = ["compat"] }
log = "0.4.8"
exit-future = "0.1.4"
substrate-client = { git = "https://github.com/paritytech/substrate", branch = "polkadot-master" }

[dev-dependencies]
substrate-keyring = { git = "https://github.com/paritytech/substrate", branch = "polkadot-master" }
sr-api = { git = "https://github.com/paritytech/substrate", branch = "polkadot-master" }<|MERGE_RESOLUTION|>--- conflicted
+++ resolved
@@ -11,12 +11,8 @@
 av_store = { package = "polkadot-availability-store", path = "../availability-store" }
 polkadot-validation = { path = "../validation" }
 polkadot-primitives = { path = "../primitives" }
-<<<<<<< HEAD
 polkadot-erasure-coding = { path = "../erasure-coding" }
-codec = { package = "parity-scale-codec", version = "~1.0.0", default-features = false, features = ["derive"] }
-=======
 codec = { package = "parity-scale-codec", version = "1.1.0", default-features = false, features = ["derive"] }
->>>>>>> a99977f6
 substrate-network = { git = "https://github.com/paritytech/substrate", branch = "polkadot-master" }
 substrate-primitives = { git = "https://github.com/paritytech/substrate", branch = "polkadot-master" }
 sr-primitives = { git = "https://github.com/paritytech/substrate", branch = "polkadot-master" }
