--- conflicted
+++ resolved
@@ -59,31 +59,19 @@
 
 ```rust
 enum AvailabilityStoreMessage {
-<<<<<<< HEAD
-	/// Query the AvailableData of a candidate by hash.
+	/// Query the `AvailableData` of a candidate by hash.
 	QueryAvailableData(Hash, ResponseChannel<Option<AvailableData>>),
-=======
-	/// Query the `AvailableData` of a candidate by hash.
-	QueryAvailableData(Hash, ResponseChannel<AvailableData>),
 	/// Query whether an `AvailableData` exists within the AV Store.
 	QueryDataAvailability(Hash, ResponseChannel<bool>),
->>>>>>> b838b386
 	/// Query a specific availability chunk of the candidate's erasure-coding by validator index.
 	/// Returns the chunk and its inclusion proof against the candidate's erasure-root.
 	QueryChunk(Hash, ValidatorIndex, ResponseChannel<Option<AvailabilityChunkAndProof>>),
 	/// Store a specific chunk of the candidate's erasure-coding by validator index, with an
 	/// accompanying proof.
-<<<<<<< HEAD
-	StoreChunk(Hash, ValidatorIndex, AvailabilityChunkAndProof),
-	/// Store a whole AvailableData of a candidate by hash. Return the result of the storage
-	/// operation to the caller.
-	StoreAvailableData(Hash, Option<ValidatorIndex>, AvailableData, ResponseChannel<Result<(), Error>>),
-=======
 	StoreChunk(Hash, ValidatorIndex, AvailabilityChunkAndProof, ResponseChannel<Result<()>>),
 	/// Store `AvailableData`. If `ValidatorIndex` is provided, also store this validator's 
 	/// `AvailabilityChunkAndProof`.
 	StoreAvailableData(Hash, Option<ValidatorIndex>, u32, AvailableData, ResponseChannel<Result<()>>),
->>>>>>> b838b386
 }
 ```
 
