[package]
name = "polkadot-node-core-av-store"
version = "0.1.0"
authors = ["Parity Technologies <admin@parity.io>"]
edition = "2018"

[dependencies]
derive_more = "0.99.9"
futures = "0.3.5"
<<<<<<< HEAD
futures-timer = "3.0.2"
kvdb = "0.7.0"
kvdb-rocksdb = "0.9.1"
log = "0.4.8"

codec = { package = "parity-scale-codec", version = "1.3.1", features = ["derive"] }
erasure = { package = "polkadot-erasure-coding", path = "../../../erasure-coding" }
polkadot-subsystem = { package = "polkadot-node-subsystem", path = "../../subsystem" }
polkadot-overseer = { path = "../../overseer" }
polkadot-primitives = { path = "../../../primitives" }
=======
log = "0.4.8"

kvdb = "0.7.0"
kvdb-rocksdb = "0.9.1"
codec = { package = "parity-scale-codec", version = "1.3.1", features = ["derive"] }

erasure = { package = "polkadot-erasure-coding", path = "../../../erasure-coding" }
polkadot-overseer = { path = "../../overseer" }
polkadot-primitives = { path = "../../../primitives" }
polkadot-subsystem = { package = "polkadot-node-subsystem", path = "../../subsystem" }
polkadot-node-subsystem-util = { path = "../../subsystem-util" }
>>>>>>> 5dd3bd8f

[dev-dependencies]
env_logger = "0.7.1"
assert_matches = "1.3.0"
smallvec = "1.4.2"
kvdb-memorydb = "0.7.0"

sp-core = { git = "https://github.com/paritytech/substrate", branch = "master" }
polkadot-node-subsystem-util = { path = "../../subsystem-util" }
polkadot-node-subsystem-test-helpers = { path = "../../subsystem-test-helpers" }<|MERGE_RESOLUTION|>--- conflicted
+++ resolved
@@ -7,7 +7,6 @@
 [dependencies]
 derive_more = "0.99.9"
 futures = "0.3.5"
-<<<<<<< HEAD
 futures-timer = "3.0.2"
 kvdb = "0.7.0"
 kvdb-rocksdb = "0.9.1"
@@ -16,21 +15,9 @@
 codec = { package = "parity-scale-codec", version = "1.3.1", features = ["derive"] }
 erasure = { package = "polkadot-erasure-coding", path = "../../../erasure-coding" }
 polkadot-subsystem = { package = "polkadot-node-subsystem", path = "../../subsystem" }
+polkadot-node-subsystem-util = { path = "../../subsystem-util" }
 polkadot-overseer = { path = "../../overseer" }
 polkadot-primitives = { path = "../../../primitives" }
-=======
-log = "0.4.8"
-
-kvdb = "0.7.0"
-kvdb-rocksdb = "0.9.1"
-codec = { package = "parity-scale-codec", version = "1.3.1", features = ["derive"] }
-
-erasure = { package = "polkadot-erasure-coding", path = "../../../erasure-coding" }
-polkadot-overseer = { path = "../../overseer" }
-polkadot-primitives = { path = "../../../primitives" }
-polkadot-subsystem = { package = "polkadot-node-subsystem", path = "../../subsystem" }
-polkadot-node-subsystem-util = { path = "../../subsystem-util" }
->>>>>>> 5dd3bd8f
 
 [dev-dependencies]
 env_logger = "0.7.1"
