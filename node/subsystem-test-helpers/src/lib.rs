--- conflicted
+++ resolved
@@ -21,18 +21,11 @@
 
 use futures::channel::mpsc;
 use futures::poll;
-<<<<<<< HEAD
-use futures_timer::Delay;
-use parking_lot::Mutex;
-use pin_project::pin_project;
-use sp_core::traits::SpawnNamed;
-=======
 use futures::prelude::*;
 use futures_timer::Delay;
 use parking_lot::Mutex;
 use pin_project::pin_project;
 use sp_core::{testing::TaskExecutor, traits::SpawnNamed};
->>>>>>> bf7ccb84
 
 use std::convert::Infallible;
 use std::pin::Pin;
@@ -263,8 +256,6 @@
 	)
 }
 
-<<<<<<< HEAD
-=======
 /// Test a subsystem, mocking the overseer
 ///
 /// Pass in two async closures: one mocks the overseer, the other runs the test from the perspective of a subsystem.
@@ -297,7 +288,6 @@
 	});
 }
 
->>>>>>> bf7ccb84
 /// A future that wraps another future with a `Delay` allowing for time-limited futures.
 #[pin_project]
 pub struct Timeout<F: Future> {
